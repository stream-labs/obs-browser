--- conflicted
+++ resolved
@@ -36,11 +36,7 @@
 #endif
 		      public CefLoadHandler {
 
-<<<<<<< HEAD
-#ifdef SHARED_TEXTURE_SUPPORT_ENABLED
-=======
 #ifdef EXPERIMENTAL_SHARED_TEXTURE_SUPPORT_ENABLED
->>>>>>> c4c4d280
 #if USE_TEXTURE_COPY
 	gs_texture_t *texture = nullptr;
 #endif
@@ -134,11 +130,7 @@
 			     PaintElementType type, const RectList &dirtyRects,
 			     const void *buffer, int width,
 			     int height) override;
-<<<<<<< HEAD
-#ifdef SHARED_TEXTURE_SUPPORT_ENABLED
-=======
 #ifdef EXPERIMENTAL_SHARED_TEXTURE_SUPPORT_ENABLED
->>>>>>> c4c4d280
 	virtual void OnAcceleratedPaint(CefRefPtr<CefBrowser> browser,
 					PaintElementType type,
 					const RectList &dirtyRects,
