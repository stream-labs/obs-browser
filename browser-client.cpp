/******************************************************************************
 Copyright (C) 2014 by John R. Bradley <jrb@turrettech.com>
 Copyright (C) 2018 by Hugh Bailey ("Jim") <jim@obsproject.com>

 This program is free software: you can redistribute it and/or modify
 it under the terms of the GNU General Public License as published by
 the Free Software Foundation, either version 2 of the License, or
 (at your option) any later version.

 This program is distributed in the hope that it will be useful,
 but WITHOUT ANY WARRANTY; without even the implied warranty of
 MERCHANTABILITY or FITNESS FOR A PARTICULAR PURPOSE.  See the
 GNU General Public License for more details.

 You should have received a copy of the GNU General Public License
 along with this program.  If not, see <http://www.gnu.org/licenses/>.
 ******************************************************************************/

#include "browser-client.hpp"
#include "obs-browser-source.hpp"
#include "base64/base64.hpp"
#include "json11/json11.hpp"

#if BROWSER_FRONTEND_API_SUPPORT_ENABLED
#include <obs-frontend-api.h>
#include <obs.hpp>
#endif
#include <util/platform.h>

using namespace json11;

BrowserClient::~BrowserClient()
{
#if EXPERIMENTAL_SHARED_TEXTURE_SUPPORT_ENABLED && USE_TEXTURE_COPY
	if (sharing_available) {
		obs_enter_graphics();
		gs_texture_destroy(texture);
		obs_leave_graphics();
	}
#endif
}

CefRefPtr<CefLoadHandler> BrowserClient::GetLoadHandler()
{
	return this;
}

CefRefPtr<CefRenderHandler> BrowserClient::GetRenderHandler()
{
	return this;
}

CefRefPtr<CefDisplayHandler> BrowserClient::GetDisplayHandler()
{
	return this;
}

CefRefPtr<CefLifeSpanHandler> BrowserClient::GetLifeSpanHandler()
{
	return this;
}

CefRefPtr<CefContextMenuHandler> BrowserClient::GetContextMenuHandler()
{
	return this;
}

#if CHROME_VERSION_BUILD >= 3683
CefRefPtr<CefAudioHandler> BrowserClient::GetAudioHandler()
{
	return reroute_audio ? this : nullptr;
}
#endif

bool BrowserClient::OnBeforePopup(CefRefPtr<CefBrowser>, CefRefPtr<CefFrame>,
				  const CefString &, const CefString &,
				  WindowOpenDisposition, bool,
				  const CefPopupFeatures &, CefWindowInfo &,
				  CefRefPtr<CefClient> &, CefBrowserSettings &,
#if CHROME_VERSION_BUILD >= 3770
				  CefRefPtr<CefDictionaryValue> &,
#endif
				  bool *)
{
	/* block popups */
	return true;
}

void BrowserClient::OnBeforeContextMenu(CefRefPtr<CefBrowser>,
					CefRefPtr<CefFrame>,
					CefRefPtr<CefContextMenuParams>,
					CefRefPtr<CefMenuModel> model)
{
	/* remove all context menu contributions */
	model->Clear();
}

bool BrowserClient::OnProcessMessageReceived(
	CefRefPtr<CefBrowser> browser,
#if CHROME_VERSION_BUILD >= 3770
	CefRefPtr<CefFrame>,
#endif
	CefProcessId, CefRefPtr<CefProcessMessage> message)
{
	const std::string &name = message->GetName();
	Json json;

	if (!bs) {
		return false;
	}

#if BROWSER_FRONTEND_API_SUPPORT_ENABLED
	if (name == "getCurrentScene") {
		OBSSource current_scene = obs_frontend_get_current_scene();
		obs_source_release(current_scene);

		if (!current_scene)
			return false;

		const char *name = obs_source_get_name(current_scene);
		if (!name)
			return false;

		json = Json::object{
			{"name", name},
			{"width", (int)obs_source_get_width(current_scene)},
			{"height", (int)obs_source_get_height(current_scene)}};

	}
	else if (name == "getStatus") {
		json = Json::object {
			{"recording", obs_frontend_recording_active()},
			{"streaming", obs_frontend_streaming_active()},
			{"recordingPaused", obs_frontend_recording_paused()},
			{"replaybuffer", obs_frontend_replay_buffer_active()}};

<<<<<<< HEAD
	}
	else {
=======
	} else if (name == "saveReplayBuffer") {
		obs_frontend_replay_buffer_save();
	} else {
>>>>>>> 22510c95
		return false;
	}
#endif

	CefRefPtr<CefProcessMessage> msg =
		CefProcessMessage::Create("executeCallback");

	CefRefPtr<CefListValue> args = msg->GetArgumentList();
	args->SetInt(0, message->GetArgumentList()->GetInt(0));
	args->SetString(1, json.dump());

	SendBrowserProcessMessage(browser, PID_RENDERER, msg);

	return true;
}
#if CHROME_VERSION_BUILD >= 3578
void BrowserClient::GetViewRect(
#else
bool BrowserClient::GetViewRect(
#endif
	CefRefPtr<CefBrowser>, CefRect &rect)
{
	if (!bs) {
#if CHROME_VERSION_BUILD >= 3578
		rect.Set(0, 0, 16, 16);
		return;
#else
		return false;
#endif
	}

	rect.Set(0, 0, bs->width < 1 ? 1 : bs->width,
		 bs->height < 1 ? 1 : bs->height);
#if CHROME_VERSION_BUILD >= 3578
	return;
#else
	return true;
#endif
}

void BrowserClient::OnPaint(CefRefPtr<CefBrowser>, PaintElementType type,
			    const RectList &, const void *buffer, int width,
			    int height)
{
	if (type != PET_VIEW) {
		return;
	}

#if EXPERIMENTAL_SHARED_TEXTURE_SUPPORT_ENABLED
	if (sharing_available) {
		return;
	}
#endif

	if (!bs) {
		return;
	}

	if (bs->width != width || bs->height != height) {
		obs_enter_graphics();
		bs->DestroyTextures();
		obs_leave_graphics();
	}

	if (!bs->texture && width && height) {
		obs_enter_graphics();
		bs->texture = gs_texture_create(width, height, GS_BGRA, 1,
						(const uint8_t **)&buffer,
						GS_DYNAMIC);
		bs->width = width;
		bs->height = height;
		obs_leave_graphics();
	} else {
		obs_enter_graphics();
		gs_texture_set_image(bs->texture, (const uint8_t *)buffer,
				     width * 4, false);
		obs_leave_graphics();
	}
}

#if EXPERIMENTAL_SHARED_TEXTURE_SUPPORT_ENABLED
void BrowserClient::OnAcceleratedPaint(CefRefPtr<CefBrowser>, PaintElementType,
				       const RectList &, void *shared_handle)
{
	if (!bs) {
		return;
	}

	if (shared_handle != last_handle) {
		obs_enter_graphics();
#if USE_TEXTURE_COPY
		gs_texture_destroy(texture);
		texture = nullptr;
#endif
		gs_texture_destroy(bs->texture);
		bs->texture = nullptr;

#if USE_TEXTURE_COPY
		texture = gs_texture_open_shared(
			(uint32_t)(uintptr_t)shared_handle);

		uint32_t cx = gs_texture_get_width(texture);
		uint32_t cy = gs_texture_get_height(texture);
		gs_color_format format = gs_texture_get_color_format(texture);

		bs->texture = gs_texture_create(cx, cy, format, 1, nullptr, 0);
#else
		bs->texture = gs_texture_open_shared(
			(uint32_t)(uintptr_t)shared_handle);
#endif
		obs_leave_graphics();

		last_handle = shared_handle;
	}

#if USE_TEXTURE_COPY
	if (texture && bs->texture) {
		obs_enter_graphics();
		gs_copy_texture(bs->texture, texture);
		obs_leave_graphics();
	}
#endif
}
#endif

#if CHROME_VERSION_BUILD >= 3683
static speaker_layout GetSpeakerLayout(CefAudioHandler::ChannelLayout cefLayout)
{
	switch (cefLayout) {
	case CEF_CHANNEL_LAYOUT_MONO:
		return SPEAKERS_MONO; /**< Channels: MONO */
	case CEF_CHANNEL_LAYOUT_STEREO:
		return SPEAKERS_STEREO; /**< Channels: FL, FR */
	case CEF_CHANNEL_LAYOUT_2POINT1:
		return SPEAKERS_2POINT1; /**< Channels: FL, FR, LFE */
	case CEF_CHANNEL_LAYOUT_2_2:
	case CEF_CHANNEL_LAYOUT_QUAD:
	case CEF_CHANNEL_LAYOUT_4_0:
		return SPEAKERS_4POINT0; /**< Channels: FL, FR, FC, RC */
	case CEF_CHANNEL_LAYOUT_4_1:
		return SPEAKERS_4POINT1; /**< Channels: FL, FR, FC, LFE, RC */
	case CEF_CHANNEL_LAYOUT_5_1:
	case CEF_CHANNEL_LAYOUT_5_1_BACK:
		return SPEAKERS_5POINT1; /**< Channels: FL, FR, FC, LFE, RL, RR */
	case CEF_CHANNEL_LAYOUT_7_1:
	case CEF_CHANNEL_LAYOUT_7_1_WIDE_BACK:
	case CEF_CHANNEL_LAYOUT_7_1_WIDE:
		return SPEAKERS_7POINT1; /**< Channels: FL, FR, FC, LFE, RL, RR, SL, SR */
	}
	return SPEAKERS_UNKNOWN;
}

void BrowserClient::OnAudioStreamStarted(CefRefPtr<CefBrowser> browser, int id,
					 int, ChannelLayout channel_layout,
					 int sample_rate, int)
{
	if (!bs) {
		return;
	}

	AudioStream &stream = bs->audio_streams[id];
	if (!stream.source) {
		stream.source = obs_source_create_private("audio_line", nullptr,
							  nullptr);
		obs_source_release(stream.source);

		obs_source_add_active_child(bs->source, stream.source);

		std::lock_guard<std::mutex> lock(bs->audio_sources_mutex);
		bs->audio_sources.push_back(stream.source);
	}

	stream.speakers = GetSpeakerLayout(channel_layout);
	stream.channels = get_audio_channels(stream.speakers);
	stream.sample_rate = sample_rate;
}

void BrowserClient::OnAudioStreamPacket(CefRefPtr<CefBrowser> browser, int id,
					const float **data, int frames,
					int64_t pts)
{
	if (!bs) {
		return;
	}

	AudioStream &stream = bs->audio_streams[id];
	struct obs_source_audio audio = {};

	const uint8_t **pcm = (const uint8_t **)data;
	for (int i = 0; i < stream.channels; i++)
		audio.data[i] = pcm[i];

	audio.samples_per_sec = stream.sample_rate;
	audio.frames = frames;
	audio.format = AUDIO_FORMAT_FLOAT_PLANAR;
	audio.speakers = stream.speakers;
	audio.timestamp = (uint64_t)pts * 1000000LLU;

	obs_source_output_audio(stream.source, &audio);
}

void BrowserClient::OnAudioStreamStopped(CefRefPtr<CefBrowser> browser, int id)
{
	if (!bs) {
		return;
	}

	auto pair = bs->audio_streams.find(id);
	if (pair == bs->audio_streams.end()) {
		return;
	}

	AudioStream &stream = pair->second;
	{
		std::lock_guard<std::mutex> lock(bs->audio_sources_mutex);
		for (size_t i = 0; i < bs->audio_sources.size(); i++) {
			obs_source_t *source = bs->audio_sources[i];
			if (source == stream.source) {
				bs->audio_sources.erase(
					bs->audio_sources.begin() + i);
				break;
			}
		}
	}
	bs->audio_streams.erase(pair);
}
#endif

void BrowserClient::OnLoadEnd(CefRefPtr<CefBrowser>, CefRefPtr<CefFrame> frame,
			      int)
{
	if (!bs) {
		return;
	}

	if (frame->IsMain()) {
		std::string base64EncodedCSS = base64_encode(bs->css);

		std::string script;
		script += "const obsCSS = document.createElement('style');";
		script += "obsCSS.innerHTML = atob(\"" + base64EncodedCSS +
			  "\");";
		script += "document.querySelector('head').appendChild(obsCSS);";

		frame->ExecuteJavaScript(script, "", 0);
	}
}

bool BrowserClient::OnConsoleMessage(CefRefPtr<CefBrowser>,
#if CHROME_VERSION_BUILD >= 3282
				     cef_log_severity_t level,
#endif
				     const CefString &message,
				     const CefString &source, int line)
{
#if CHROME_VERSION_BUILD >= 3282
	if (level < LOGSEVERITY_ERROR)
		return false;
#endif

	blog(LOG_INFO, "obs-browser: %s (source: %s:%d)",
	     message.ToString().c_str(), source.ToString().c_str(), line);
	return false;
}<|MERGE_RESOLUTION|>--- conflicted
+++ resolved
@@ -134,14 +134,9 @@
 			{"recordingPaused", obs_frontend_recording_paused()},
 			{"replaybuffer", obs_frontend_replay_buffer_active()}};
 
-<<<<<<< HEAD
-	}
-	else {
-=======
 	} else if (name == "saveReplayBuffer") {
 		obs_frontend_replay_buffer_save();
 	} else {
->>>>>>> 22510c95
 		return false;
 	}
 #endif
