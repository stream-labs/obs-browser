/******************************************************************************
 Copyright (C) 2014 by John R. Bradley <jrb@turrettech.com>
 Copyright (C) 2018 by Hugh Bailey ("Jim") <jim@obsproject.com>

 This program is free software: you can redistribute it and/or modify
 it under the terms of the GNU General Public License as published by
 the Free Software Foundation, either version 2 of the License, or
 (at your option) any later version.

 This program is distributed in the hope that it will be useful,
 but WITHOUT ANY WARRANTY; without even the implied warranty of
 MERCHANTABILITY or FITNESS FOR A PARTICULAR PURPOSE.  See the
 GNU General Public License for more details.

 You should have received a copy of the GNU General Public License
 along with this program.  If not, see <http://www.gnu.org/licenses/>.
 ******************************************************************************/

#include "browser-client.hpp"
#include "obs-browser-source.hpp"
#include "base64/base64.hpp"
#include "json11/json11.hpp"

#if BROWSER_FRONTEND_API_SUPPORT_ENABLED
#include <obs-frontend-api.h>
#include <obs.hpp>
#endif
#include <util/platform.h>

using namespace json11;

BrowserClient::~BrowserClient()
{
#if defined(SHARED_TEXTURE_SUPPORT_ENABLED) && USE_TEXTURE_COPY
	if (sharing_available) {
		obs_enter_graphics();
		gs_texture_destroy(texture);
		obs_leave_graphics();
	}
#endif
}

CefRefPtr<CefLoadHandler> BrowserClient::GetLoadHandler()
{
	return this;
}

CefRefPtr<CefRenderHandler> BrowserClient::GetRenderHandler()
{
	return this;
}

CefRefPtr<CefDisplayHandler> BrowserClient::GetDisplayHandler()
{
	return this;
}

CefRefPtr<CefLifeSpanHandler> BrowserClient::GetLifeSpanHandler()
{
	return this;
}

CefRefPtr<CefContextMenuHandler> BrowserClient::GetContextMenuHandler()
{
	return this;
}

#if CHROME_VERSION_BUILD >= 3683
CefRefPtr<CefAudioHandler> BrowserClient::GetAudioHandler()
{
	return reroute_audio ? this : nullptr;
}
#endif

bool BrowserClient::OnBeforePopup(CefRefPtr<CefBrowser>, CefRefPtr<CefFrame>,
				  const CefString &, const CefString &,
				  WindowOpenDisposition, bool,
				  const CefPopupFeatures &, CefWindowInfo &,
				  CefRefPtr<CefClient> &, CefBrowserSettings &,
#if CHROME_VERSION_BUILD >= 3770
				  CefRefPtr<CefDictionaryValue> &,
#endif
				  bool *)
{
	/* block popups */
	return true;
}

void BrowserClient::OnBeforeContextMenu(CefRefPtr<CefBrowser>,
					CefRefPtr<CefFrame>,
					CefRefPtr<CefContextMenuParams>,
					CefRefPtr<CefMenuModel> model)
{
	/* remove all context menu contributions */
	model->Clear();
}

bool BrowserClient::OnProcessMessageReceived(
	CefRefPtr<CefBrowser> browser,
#if CHROME_VERSION_BUILD >= 3770
	CefRefPtr<CefFrame>,
#endif
	CefProcessId, CefRefPtr<CefProcessMessage> message)
{
	const std::string &name = message->GetName();
	Json json;

	if (!bs) {
		return false;
	}

#if BROWSER_FRONTEND_API_SUPPORT_ENABLED
	if (name == "getCurrentScene") {
		OBSSource current_scene = obs_frontend_get_current_scene();
		obs_source_release(current_scene);

		if (!current_scene)
			return false;

		const char *name = obs_source_get_name(current_scene);
		if (!name)
			return false;

		json = Json::object{
			{"name", name},
			{"width", (int)obs_source_get_width(current_scene)},
			{"height", (int)obs_source_get_height(current_scene)}};

	}
	else if (name == "getStatus") {
		json = Json::object {
			{"recording", obs_frontend_recording_active()},
			{"streaming", obs_frontend_streaming_active()},
			{"recordingPaused", obs_frontend_recording_paused()},
			{"replaybuffer", obs_frontend_replay_buffer_active()},
			{"virtualcam", obs_frontend_virtualcam_active()}};

	} else if (name == "saveReplayBuffer") {
		obs_frontend_replay_buffer_save();
	} else {
		return false;
	}
#endif

	CefRefPtr<CefProcessMessage> msg =
		CefProcessMessage::Create("executeCallback");

	CefRefPtr<CefListValue> args = msg->GetArgumentList();
	args->SetInt(0, message->GetArgumentList()->GetInt(0));
	args->SetString(1, json.dump());

	SendBrowserProcessMessage(browser, PID_RENDERER, msg);

	return true;
}
#if CHROME_VERSION_BUILD >= 3578
void BrowserClient::GetViewRect(
#else
bool BrowserClient::GetViewRect(
#endif
	CefRefPtr<CefBrowser>, CefRect &rect)
{
	if (!bs) {
#if CHROME_VERSION_BUILD >= 3578
		rect.Set(0, 0, 16, 16);
		return;
#else
		return false;
#endif
	}

	rect.Set(0, 0, bs->width < 1 ? 1 : bs->width,
		 bs->height < 1 ? 1 : bs->height);
#if CHROME_VERSION_BUILD >= 3578
	return;
#else
	return true;
#endif
}

void BrowserClient::OnPaint(CefRefPtr<CefBrowser>, PaintElementType type,
			    const RectList &, const void *buffer, int width,
			    int height)
{
	if (type != PET_VIEW) {
		return;
	}

#ifdef SHARED_TEXTURE_SUPPORT_ENABLED
	if (sharing_available) {
		return;
	}
#endif

	if (!bs) {
		return;
	}

	if (bs->width != width || bs->height != height) {
		obs_enter_graphics();
		bs->DestroyTextures();
		obs_leave_graphics();
	}

	if (!bs->texture && width && height) {
		obs_enter_graphics();
		bs->texture = gs_texture_create(width, height, GS_BGRA, 1,
						(const uint8_t **)&buffer,
						GS_DYNAMIC);
		bs->width = width;
		bs->height = height;
		obs_leave_graphics();
	} else {
		obs_enter_graphics();
		gs_texture_set_image(bs->texture, (const uint8_t *)buffer,
				     width * 4, false);
		obs_leave_graphics();
	}
}

#ifdef SHARED_TEXTURE_SUPPORT_ENABLED
void BrowserClient::OnAcceleratedPaint(CefRefPtr<CefBrowser>, PaintElementType,
				       const RectList &, void *shared_handle)
{
	if (!bs) {
		return;
	}

	if (shared_handle != last_handle) {
		obs_enter_graphics();
#if USE_TEXTURE_COPY
		gs_texture_destroy(texture);
		texture = nullptr;
#endif
		gs_texture_destroy(bs->texture);
		bs->texture = nullptr;

#if USE_TEXTURE_COPY
		texture = gs_texture_open_shared(
			(uint32_t)(uintptr_t)shared_handle);

		uint32_t cx = gs_texture_get_width(texture);
		uint32_t cy = gs_texture_get_height(texture);
		gs_color_format format = gs_texture_get_color_format(texture);

		bs->texture = gs_texture_create(cx, cy, format, 1, nullptr, 0);
#else
		bs->texture = gs_texture_open_shared(
			(uint32_t)(uintptr_t)shared_handle);
#endif
		obs_leave_graphics();

		last_handle = shared_handle;
	}

#if USE_TEXTURE_COPY
	if (texture && bs->texture) {
		obs_enter_graphics();
		gs_copy_texture(bs->texture, texture);
		obs_leave_graphics();
	}
#endif
}
#endif

#if CHROME_VERSION_BUILD >= 3683
static speaker_layout GetSpeakerLayout(CefAudioHandler::ChannelLayout cefLayout)
{
	switch (cefLayout) {
	case CEF_CHANNEL_LAYOUT_MONO:
		return SPEAKERS_MONO; /**< Channels: MONO */
	case CEF_CHANNEL_LAYOUT_STEREO:
		return SPEAKERS_STEREO; /**< Channels: FL, FR */
	case CEF_CHANNEL_LAYOUT_2POINT1:
		return SPEAKERS_2POINT1; /**< Channels: FL, FR, LFE */
	case CEF_CHANNEL_LAYOUT_2_2:
	case CEF_CHANNEL_LAYOUT_QUAD:
	case CEF_CHANNEL_LAYOUT_4_0:
		return SPEAKERS_4POINT0; /**< Channels: FL, FR, FC, RC */
	case CEF_CHANNEL_LAYOUT_4_1:
		return SPEAKERS_4POINT1; /**< Channels: FL, FR, FC, LFE, RC */
	case CEF_CHANNEL_LAYOUT_5_1:
	case CEF_CHANNEL_LAYOUT_5_1_BACK:
		return SPEAKERS_5POINT1; /**< Channels: FL, FR, FC, LFE, RL, RR */
	case CEF_CHANNEL_LAYOUT_7_1:
	case CEF_CHANNEL_LAYOUT_7_1_WIDE_BACK:
	case CEF_CHANNEL_LAYOUT_7_1_WIDE:
		return SPEAKERS_7POINT1; /**< Channels: FL, FR, FC, LFE, RL, RR, SL, SR */
	default:
		return SPEAKERS_UNKNOWN;
	}
}
#endif

#if CHROME_VERSION_BUILD >= 4103
void BrowserClient::OnAudioStreamStarted(CefRefPtr<CefBrowser> browser,
					 const CefAudioParameters &params_,
					 int channels_)
{
	UNUSED_PARAMETER(browser);
	channels = channels_;
	channel_layout = (ChannelLayout)params_.channel_layout;
	sample_rate = params_.sample_rate;
	frames_per_buffer = params_.frames_per_buffer;
}

void BrowserClient::OnAudioStreamPacket(CefRefPtr<CefBrowser> browser,
					const float **data, int frames,
					int64_t pts)
{
	UNUSED_PARAMETER(browser);
	if (!bs) {
		return;
	}
	struct obs_source_audio audio = {};
	const uint8_t **pcm = (const uint8_t **)data;
	speaker_layout speakers = GetSpeakerLayout(channel_layout);
	int speaker_count = get_audio_channels(speakers);
	for (int i = 0; i < speaker_count; i++)
		audio.data[i] = pcm[i];
	audio.samples_per_sec = sample_rate;
	audio.frames = frames;
	audio.format = AUDIO_FORMAT_FLOAT_PLANAR;
	audio.speakers = speakers;
	audio.timestamp = (uint64_t)pts * 1000000LLU;
	obs_source_output_audio(bs->source, &audio);
}

void BrowserClient::OnAudioStreamStopped(CefRefPtr<CefBrowser> browser)
{
	UNUSED_PARAMETER(browser);
	if (!bs) {
		return;
	}
}

void BrowserClient::OnAudioStreamError(CefRefPtr<CefBrowser> browser,
				       const CefString &message)
{
	UNUSED_PARAMETER(browser);
	UNUSED_PARAMETER(message);
	if (!bs) {
		return;
	}
}
#endif

#if CHROME_VERSION_BUILD >= 4103
void BrowserClient::OnAudioStreamStarted(CefRefPtr<CefBrowser> browser,
					 const CefAudioParameters &params_,
					 int channels_)
{
	UNUSED_PARAMETER(browser);
	channels = channels_;
	channel_layout = (ChannelLayout)params_.channel_layout;
	sample_rate = params_.sample_rate;
	frames_per_buffer = params_.frames_per_buffer;
}

void BrowserClient::OnAudioStreamPacket(CefRefPtr<CefBrowser> browser,
					const float **data, int frames,
					int64_t pts)
{
	UNUSED_PARAMETER(browser);
	if (!bs) {
		return;
	}
	struct obs_source_audio audio = {};
	const uint8_t **pcm = (const uint8_t **)data;
	speaker_layout speakers = GetSpeakerLayout(channel_layout);
	int speaker_count = get_audio_channels(speakers);
	for (int i = 0; i < speaker_count; i++)
		audio.data[i] = pcm[i];
	audio.samples_per_sec = sample_rate;
	audio.frames = frames;
	audio.format = AUDIO_FORMAT_FLOAT_PLANAR;
	audio.speakers = speakers;
	audio.timestamp = (uint64_t)pts * 1000000LLU;
	obs_source_output_audio(bs->source, &audio);
}

void BrowserClient::OnAudioStreamStopped(CefRefPtr<CefBrowser> browser)
{
	UNUSED_PARAMETER(browser);
	if (!bs) {
		return;
	}
}

void BrowserClient::OnAudioStreamError(CefRefPtr<CefBrowser> browser,
				       const CefString &message)
{
	UNUSED_PARAMETER(browser);
	UNUSED_PARAMETER(message);
	if (!bs) {
		return;
	}
}

static CefAudioHandler::ChannelLayout Convert2CEFSpeakerLayout(int channels)
{
	switch (channels) {
	case 1:
		return CEF_CHANNEL_LAYOUT_MONO;
	case 2:
		return CEF_CHANNEL_LAYOUT_STEREO;
	case 3:
		return CEF_CHANNEL_LAYOUT_2_1;
	case 4:
		return CEF_CHANNEL_LAYOUT_4_0;
	case 5:
		return CEF_CHANNEL_LAYOUT_4_1;
	case 6:
		return CEF_CHANNEL_LAYOUT_5_1;
	case 8:
		return CEF_CHANNEL_LAYOUT_7_1;
	default:
		return CEF_CHANNEL_LAYOUT_UNSUPPORTED;
	}
}

bool BrowserClient::GetAudioParameters(CefRefPtr<CefBrowser> browser,
				       CefAudioParameters &params)
{
	UNUSED_PARAMETER(browser);
	int channels = (int)audio_output_get_channels(obs_get_audio());
	params.channel_layout = Convert2CEFSpeakerLayout(channels);
	params.sample_rate = (int)audio_output_get_sample_rate(obs_get_audio());
	params.frames_per_buffer = kFramesPerBuffer;
	return true;
}

<<<<<<< HEAD
=======
static CefAudioHandler::ChannelLayout Convert2CEFSpeakerLayout(int channels)
{
	switch (channels) {
	case 1:
		return CEF_CHANNEL_LAYOUT_MONO;
	case 2:
		return CEF_CHANNEL_LAYOUT_STEREO;
	case 3:
		return CEF_CHANNEL_LAYOUT_2_1;
	case 4:
		return CEF_CHANNEL_LAYOUT_4_0;
	case 5:
		return CEF_CHANNEL_LAYOUT_4_1;
	case 6:
		return CEF_CHANNEL_LAYOUT_5_1;
	case 8:
		return CEF_CHANNEL_LAYOUT_7_1;
	default:
		return CEF_CHANNEL_LAYOUT_UNSUPPORTED;
	}
}

bool BrowserClient::GetAudioParameters(CefRefPtr<CefBrowser> browser,
				       CefAudioParameters &params)
{
	UNUSED_PARAMETER(browser);
	int channels = (int)audio_output_get_channels(obs_get_audio());
	params.channel_layout = Convert2CEFSpeakerLayout(channels);
	params.sample_rate = (int)audio_output_get_sample_rate(obs_get_audio());
	params.frames_per_buffer = kFramesPerBuffer;
	return true;
}
>>>>>>> 8884c91c
#elif CHROME_VERSION_BUILD >= 3683 && CHROME_VERSION_BUILD < 4103
void BrowserClient::OnAudioStreamStarted(CefRefPtr<CefBrowser> browser, int id,
					 int, ChannelLayout channel_layout,
					 int sample_rate, int)
{
	UNUSED_PARAMETER(browser);
	if (!bs) {
		return;
	}

	AudioStream &stream = bs->audio_streams[id];
	if (!stream.source) {
		stream.source = obs_source_create_private("audio_line", nullptr,
							  nullptr);
		obs_source_release(stream.source);

		obs_source_add_active_child(bs->source, stream.source);

		std::lock_guard<std::mutex> lock(bs->audio_sources_mutex);
		bs->audio_sources.push_back(stream.source);
	}

	stream.speakers = GetSpeakerLayout(channel_layout);
	stream.channels = get_audio_channels(stream.speakers);
	stream.sample_rate = sample_rate;
}

void BrowserClient::OnAudioStreamPacket(CefRefPtr<CefBrowser> browser, int id,
					const float **data, int frames,
					int64_t pts)
{
	UNUSED_PARAMETER(browser);
	if (!bs) {
		return;
	}

	AudioStream &stream = bs->audio_streams[id];
	struct obs_source_audio audio = {};

	const uint8_t **pcm = (const uint8_t **)data;
	for (int i = 0; i < stream.channels; i++)
		audio.data[i] = pcm[i];

	audio.samples_per_sec = stream.sample_rate;
	audio.frames = frames;
	audio.format = AUDIO_FORMAT_FLOAT_PLANAR;
	audio.speakers = stream.speakers;
	audio.timestamp = (uint64_t)pts * 1000000LLU;

	obs_source_output_audio(stream.source, &audio);
}

void BrowserClient::OnAudioStreamStopped(CefRefPtr<CefBrowser> browser, int id)
{
	UNUSED_PARAMETER(browser);
	if (!bs) {
		return;
	}

	auto pair = bs->audio_streams.find(id);
	if (pair == bs->audio_streams.end()) {
		return;
	}

	AudioStream &stream = pair->second;
	{
		std::lock_guard<std::mutex> lock(bs->audio_sources_mutex);
		for (size_t i = 0; i < bs->audio_sources.size(); i++) {
			obs_source_t *source = bs->audio_sources[i];
			if (source == stream.source) {
				bs->audio_sources.erase(
					bs->audio_sources.begin() + i);
				break;
			}
		}
	}
	bs->audio_streams.erase(pair);
}
#endif

void BrowserClient::OnLoadEnd(CefRefPtr<CefBrowser>, CefRefPtr<CefFrame> frame,
			      int)
{
	if (!bs) {
		return;
	}

	if (frame->IsMain() && bs->css.length()) {
		std::string uriEncodedCSS =
			CefURIEncode(bs->css, false).ToString();

		std::string script;
		script += "const obsCSS = document.createElement('style');";
		script += "obsCSS.innerHTML = decodeURIComponent(\"" +
			  uriEncodedCSS + "\");";
		script += "document.querySelector('head').appendChild(obsCSS);";

		frame->ExecuteJavaScript(script, "", 0);
	}
}

bool BrowserClient::OnConsoleMessage(CefRefPtr<CefBrowser>,
#if CHROME_VERSION_BUILD >= 3282
				     cef_log_severity_t level,
#endif
				     const CefString &message,
				     const CefString &source, int line)
{
	int errorLevel = LOG_INFO;
	switch (level) {
	case LOGSEVERITY_ERROR:
		errorLevel = LOG_WARNING;
		break;
	case LOGSEVERITY_FATAL:
		errorLevel = LOG_ERROR;
		break;
	default:
		return false;
	}

	blog(errorLevel, "obs-browser: %s (source: %s:%d)",
	     message.ToString().c_str(), source.ToString().c_str(), line);
	return false;
}<|MERGE_RESOLUTION|>--- conflicted
+++ resolved
@@ -430,8 +430,6 @@
 	return true;
 }
 
-<<<<<<< HEAD
-=======
 static CefAudioHandler::ChannelLayout Convert2CEFSpeakerLayout(int channels)
 {
 	switch (channels) {
@@ -464,7 +462,6 @@
 	params.frames_per_buffer = kFramesPerBuffer;
 	return true;
 }
->>>>>>> 8884c91c
 #elif CHROME_VERSION_BUILD >= 3683 && CHROME_VERSION_BUILD < 4103
 void BrowserClient::OnAudioStreamStarted(CefRefPtr<CefBrowser> browser, int id,
 					 int, ChannelLayout channel_layout,
