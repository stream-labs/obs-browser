--- conflicted
+++ resolved
@@ -104,11 +104,6 @@
     if (sysctlbyname("machdep.cpu.brand_string", &buf, &buflen, NULL, 0) < 0)
         return false;
 
-<<<<<<< HEAD
-    blog(LOG_INFO, "Brand name: %s", buf);
-
-=======
->>>>>>> eff085b0
     NSOperatingSystemVersion OSversion = [NSProcessInfo processInfo].operatingSystemVersion;
     return ((OSversion.majorVersion >= 10 && OSversion.minorVersion >= 16) ||
         OSversion.majorVersion >= 11) && strcmp("Apple M1", buf) != 0;
