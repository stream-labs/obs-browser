--- conflicted
+++ resolved
@@ -236,8 +236,6 @@
 	return props;
 }
 
-<<<<<<< HEAD
-=======
 static void missing_file_callback(void *src, const char *new_path, void *data)
 {
 	BrowserSource *bs = static_cast<BrowserSource *>(src);
@@ -284,7 +282,6 @@
 }
 
 static CefRefPtr<BrowserApp> app;
->>>>>>> 8884c91c
 
 static void BrowserInit(obs_data_t *settings_obs)
 {
@@ -305,27 +302,6 @@
 		CefMainArgs args(cmdline_args.argc, cmdline_args.argv);
 #endif
 
-<<<<<<< HEAD
-		CefSettings settings;
-		settings.log_severity = LOGSEVERITY_DISABLE;
-		settings.windowless_rendering_enabled = true;
-		settings.no_sandbox = true;
-		settings.command_line_args_disabled = false;
-#ifdef USE_UI_LOOP
-		settings.external_message_pump = true;
-		settings.multi_threaded_message_loop = false;
-#endif
-
-#ifdef __APPLE__
-#ifdef BROWSER_DEPLOY
-		std::string binPath = getExecutablePath();
-		binPath = binPath.substr(0, binPath.find_last_of('/'));
-		binPath += "/Frameworks/Chromium\ Embedded\ Framework.framework";
-		CefString(&settings.framework_dir_path) = binPath;
-#else
-		CefString(&settings.framework_dir_path) = CEF_LIBRARY;
-#endif
-=======
 	CefSettings settings;
 	settings.log_severity = LOGSEVERITY_DISABLE;
 	settings.windowless_rendering_enabled = true;
@@ -350,7 +326,7 @@
 
 	CefString(&settings.product_version) = prod_ver.str();
 
-#ifdef USE_QT_LOOP
+#ifdef USE_UI_LOOP
 	settings.external_message_pump = true;
 	settings.multi_threaded_message_loop = false;
 #endif
@@ -362,43 +338,18 @@
 	locales += "locales";
 	BPtr<char> abs_locales = os_get_abs_path_ptr(locales.c_str());
 	CefString(&settings.locales_dir_path) = abs_locales;
->>>>>>> 8884c91c
-#endif
-
-		std::string obs_locale = obs_get_locale();
-		std::string accepted_languages;
-		if (obs_locale != "en-US") {
-			accepted_languages = obs_locale;
-			accepted_languages += ",";
-			accepted_languages += "en-US,en";
-		} else {
-			accepted_languages = "en-US,en";
-		}
-
-<<<<<<< HEAD
-		BPtr<char> conf_path = obs_module_config_path("");
-		if (conf_path) {
-			if (os_mkdir(conf_path) >= 0) {
-				/* Remove trailing slash since apparently this will
-				* literally cause chromium to crash since it thinks
-				* it's a different path */
-				conf_path[strlen(conf_path.Get()) - 1] = '\0';
-
-				BPtr<char> conf_path_abs = os_get_abs_path_ptr(conf_path);
-				CefString(&settings.cache_path) = conf_path_abs;
-			} else {
-				blog(LOG_WARNING, "obs-browser: Could not create cache directory");
-			}
-
-
-		} else {
-			blog(LOG_INFO, "obs-browser: empty config path");
-		}
-
-		CefString(&settings.locale) = obs_get_locale();
-		CefString(&settings.accept_language_list) = accepted_languages;
-		CefString(&settings.browser_subprocess_path) = path;
-=======
+#endif
+
+	std::string obs_locale = obs_get_locale();
+	std::string accepted_languages;
+	if (obs_locale != "en-US") {
+		accepted_languages = obs_locale;
+		accepted_languages += ",";
+		accepted_languages += "en-US,en";
+	} else {
+		accepted_languages = "en-US,en";
+	}
+
 	BPtr<char> conf_path = obs_module_config_path("");
 	os_mkdir(conf_path);
 	BPtr<char> conf_path_abs = os_get_abs_path_ptr(conf_path);
@@ -410,24 +361,9 @@
 	CefString(&settings.browser_subprocess_path) = abs_path;
 	bfree(abs_path);
 #endif
->>>>>>> 8884c91c
-
-		bool tex_sharing_avail = false;
-
-<<<<<<< HEAD
-#if EXPERIMENTAL_SHARED_TEXTURE_SUPPORT_ENABLED
-		if (hwaccel) {
-			obs_enter_graphics();
-			hwaccel = tex_sharing_avail = gs_shared_texture_available();
-			obs_leave_graphics();
-		}
-#endif
-
-		app = new BrowserApp(tex_sharing_avail);
-		app->AddFlag(obs_data_get_bool(settings_obs, "is_media_flag"));
-
-	CefExecuteProcess(args, app, nullptr);
-=======
+
+	bool tex_sharing_avail = false;
+
 #ifdef SHARED_TEXTURE_SUPPORT_ENABLED
 	if (hwaccel) {
 		obs_enter_graphics();
@@ -438,7 +374,6 @@
 
 	app = new BrowserApp(tex_sharing_avail);
 
->>>>>>> 8884c91c
 #ifdef _WIN32
 	CefExecuteProcess(args, app, nullptr);
 	/* Massive (but amazing) hack to prevent chromium from modifying our
@@ -464,17 +399,10 @@
 #endif
 }
 
-<<<<<<< HEAD
-
-#if defined(USE_UI_LOOP) && defined(WIN32)
-extern MessageObject messageObject;
-#elif defined(USE_UI_LOOP) && defined(__APPLE)
+#if defined(USE_UI_LOOP) && defined(__APPLE)
 extern BrowserCppInt* message;
 #endif
 
-
-=======
->>>>>>> 8884c91c
 static void BrowserShutdown(void)
 {
 #ifdef USE_UI_LOOP
@@ -800,13 +728,8 @@
 bool obs_module_load(void)
 {
 	blog(LOG_INFO, "[obs-browser]: Version %s", OBS_BROWSER_VERSION_STRING);
-<<<<<<< HEAD
 
 #if defined(USE_UI_LOOP) && defined(WIN32)
-=======
-	blog(LOG_INFO, "[obs-browser]: CEF Version %s", CEF_VERSION);
-#ifdef USE_QT_LOOP
->>>>>>> 8884c91c
 	qRegisterMetaType<MessageTask>("MessageTask");
 #endif
 
@@ -843,12 +766,8 @@
 
 #if defined(__APPLE__) && CHROME_VERSION_BUILD < 4183
 	// Make sure CEF malloc hijacking happens early in the process
-<<<<<<< HEAD
 	if(isHighThanBigSur())
 		obs_browser_initialize(nullptr);
-=======
-	obs_browser_initialize();
->>>>>>> 8884c91c
 #endif
 
 	return true;
